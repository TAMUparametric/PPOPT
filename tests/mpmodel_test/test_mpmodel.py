--- conflicted
+++ resolved
@@ -243,7 +243,6 @@
     sol = solve_mpqp(assignment_problem, mpqp_algorithm.combinatorial_graph)
 
 
-<<<<<<< HEAD
 def test_qcqp_modeler():
     model = MPModeler()
 
@@ -278,7 +277,6 @@
     model.add_constr(x <= 1)
     prog = model.formulate_problem()
     assert prog.A.shape[0] == 1
-=======
 def test_objective_quadratic_theta_term():
     model = MPModeler()
     t = model.add_param()
@@ -300,5 +298,4 @@
     x = model.add_var()
     expr = x + 1
     expr2 = expr**2
-    assert numpy.isclose(expr2.const, 1)
->>>>>>> cdc79a31
+    assert numpy.isclose(expr2.const, 1)