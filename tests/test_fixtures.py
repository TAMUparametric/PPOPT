--- conflicted
+++ resolved
@@ -421,10 +421,7 @@
 
     m.set_objective(sum(z[i] ** 2 for i in range(N)) + t * sum(x))
 
-<<<<<<< HEAD
     return m.formulate_problem(process=False)
-=======
-    return m.formulate_problem()
 
 @pytest.fixture()
 def mpMILP_1d():
@@ -441,5 +438,4 @@
 
     m.set_objective(x + 40*y)
 
-    return m.formulate_problem()
->>>>>>> a8e85b4c
+    return m.formulate_problem()