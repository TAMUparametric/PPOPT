from itertools import permutations
from typing import List, Tuple, Optional
from collections import deque

import numpy
import copy

from ..mpmilp_program import MPMILP_Program
from ..critical_region import CriticalRegion

from .mpqp_utils import get_bounds_1d


def reduce_overlapping_critical_regions_1d(program: MPMILP_Program, regions: List[CriticalRegion]) -> Tuple[
    List[CriticalRegion], bool]:
    """
    This adjusts critical regions for the 1d-parameter case, so that there are no overlaps.

    :param program: the MPMILP_Program to be solved
    :param regions: a list of CriticalRegion objects
    :return: a list of CriticalRegion objects and a flag indicating whether there are still overlaps
    """

    # guard around the statement
    if program.num_t() != 1:
        raise ValueError('reduce_overlapping_critical_regions_1d requires a 1d-parameter problem')

    overlaps_remaining, regions = identify_overlaps(program, regions)

    return regions, overlaps_remaining


def identify_overlaps(program: MPMILP_Program, regions: List[CriticalRegion]) -> Tuple[bool, list]:
    new_regions = []
    to_remove = []
    possible_dual_degeneracy = False
    # test all permutations rather than combinations: this way we only need to test for 2 cases (CR 2 fully inside CR 1, or CR 1 left of CR 2 but overlapping), since the other 2 cases are handled by the swapped permutation
    to_check = deque(permutations(regions, 2))
    while len(to_check) > 0:

        region_added = False

        cr1, cr2 = to_check.popleft()
        # check if region has already been marked for removal, if so, no need to check again
        if cr1 in to_remove or cr2 in to_remove:
            continue

        # check if region 2 is fully inside region 1
        if full_overlap(cr1, cr2):
            if equal_linear_objective(program, outer_region=cr1, inner_region=cr2):
                # equal objective value over entire overlapping region indicates possible dual degeneracy
                # in this case, we keep both regions to have both solutions
                possible_dual_degeneracy = True
            elif region_1_dominates(program, cr1, cr2):
                to_remove.append(cr2)
            elif region_2_dominates(program, cr1, cr2):
                # objective of 2 always less than objective of 1 --> cr1_l, cr2, cr1_r
                new_regions, cr1 = split_outer_region(new_regions, outer_region=cr1, inner_region=cr2)
                region_added = True
            else:
<<<<<<< HEAD
                new_regions, cr2, cr1 = adjust_fully_overlapping_regions(program, new_regions, inner_region=cr2, outer_region=cr1)
=======
                intersection, expand_outer_on_left = compute_objective_intersection_point(program, cr1, cr2)
                new_regions, cr2, cr1 = adjust_regions_at_intersection(new_regions, inner_region=cr2, outer_region=cr1,
                                                                       intersection=intersection,
                                                                       expand_outer_on_left=expand_outer_on_left)
>>>>>>> 40415322
                region_added = True
        # check if region 1 is to the left of region 2 but overlapping
        elif partial_overlap(cr1, cr2):
            # determine lower objective value in overlap and adjust region
            if region_1_dominates(program, cr1, cr2):
                ub1 = get_bounds_1d(cr1.E, cr1.f)[1]
                cr2 = cr_new_bounds(cr2, lb_new=ub1, ub_new=None)
            elif region_2_dominates(program, cr1, cr2):
                lb2 = get_bounds_1d(cr2.E, cr2.f)[0]
                cr1 = cr_new_bounds(cr1, lb_new=None, ub_new=lb2)
            else:
                intersection = compute_objective_intersection_point(program, cr1, cr2)[0]
                cr1 = cr_new_bounds(cr1, lb_new=None, ub_new=intersection)
                cr2 = cr_new_bounds(cr2, lb_new=intersection, ub_new=None)
        # if we added a new region, add all permutations with this region to the queue except for those with regions just checked (new region is a subset of those regions, no need to check again)
        if region_added:
            other_regions = [cr for cr in regions if cr not in [cr1, cr2] and cr not in to_remove]
            to_check.extend([r, new_regions[-1]] for r in other_regions)
            to_check.extend([new_regions[-1], r] for r in other_regions)

    # add new
    regions = [*regions, *new_regions]
    # regions[0] == to_remove[0]
    # purge
    regions = [cr for cr in regions if cr not in to_remove]

    return possible_dual_degeneracy, regions

<<<<<<< HEAD
def adjust_fully_overlapping_regions(program: MPMILP_Program, new_regions: List[CriticalRegion], inner_region: CriticalRegion, outer_region: CriticalRegion) -> Tuple[List[CriticalRegion], CriticalRegion, CriticalRegion]:
    intersection, expand_outer_on_left = compute_objective_intersection_point(program, inner_region, outer_region)
=======

def adjust_regions_at_intersection(new_regions: List[CriticalRegion], inner_region: CriticalRegion,
                                   outer_region: CriticalRegion,
                                   intersection: float, expand_outer_on_left: bool) -> Tuple[
    List[CriticalRegion], CriticalRegion, CriticalRegion]:
>>>>>>> 40415322
    new_regions.append(copy.deepcopy(outer_region))
    inner_lb, inner_ub = get_bounds_1d(inner_region.E, inner_region.f)
    if expand_outer_on_left:
        outer_region = cr_new_bounds(outer_region, lb_new=None, ub_new=intersection)
        inner_region = cr_new_bounds(inner_region, lb_new=intersection, ub_new=None)
        new_regions[-1] = cr_new_bounds(new_regions[-1], lb_new=inner_ub, ub_new=None)
    else:
        outer_region = cr_new_bounds(outer_region, lb_new=None, ub_new=inner_lb)
        inner_region = cr_new_bounds(inner_region, lb_new=None, ub_new=intersection)
        new_regions[-1] = cr_new_bounds(new_regions[-1], lb_new=intersection, ub_new=None)
    return new_regions, inner_region, outer_region

<<<<<<< HEAD
def split_outer_region(new_regions: List[CriticalRegion], outer_region: CriticalRegion, inner_region: CriticalRegion) -> Tuple[List[CriticalRegion], CriticalRegion]:
    inner_lb, inner_ub = get_bounds_1d(inner_region.E, inner_region.f)
    new_regions.append(copy.deepcopy(outer_region))
    outer_region = cr_new_bounds(outer_region, lb_new=None, ub_new=inner_lb)
=======

def split_outer_region(new_regions: List[CriticalRegion], cr: CriticalRegion, inner_lb: float, inner_ub: float) -> \
        Tuple[List[CriticalRegion], CriticalRegion]:
    new_regions.append(copy.deepcopy(cr))
    cr = cr_new_bounds(cr, lb_new=None, ub_new=inner_lb)
>>>>>>> 40415322
    new_regions[-1] = cr_new_bounds(new_regions[-1], lb_new=inner_ub, ub_new=None)
    return new_regions, outer_region


def cr_new_bounds(cr: CriticalRegion, lb_new: Optional[float], ub_new: Optional[float]) -> CriticalRegion:
    lb, ub = get_bounds_1d(cr.E, cr.f)

    lb = lb if lb_new is None else lb_new
    ub = ub if ub_new is None else ub_new

    cr.E = numpy.array([[1], [-1]])
    cr.f = numpy.array([[ub], [-lb]])

    return cr


def full_overlap(cr1: CriticalRegion, cr2: CriticalRegion) -> bool:
    # region 2 fully inside region 1
    lb1, ub1 = get_bounds_1d(cr1.E, cr1.f)
    lb2, ub2 = get_bounds_1d(cr2.E, cr2.f)
    return lb1 <= lb2 and ub1 >= ub2


def partial_overlap(cr1: CriticalRegion, cr2: CriticalRegion) -> bool:
    # region 1 to the left of region 2
    lb1, ub1 = get_bounds_1d(cr1.E, cr1.f)
    lb2, ub2 = get_bounds_1d(cr2.E, cr2.f)
    return lb1 < lb2 and ub1 > lb2 and ub2 > ub1


def equal_linear_objective(program: MPMILP_Program, inner_region: CriticalRegion, outer_region: CriticalRegion) -> bool:
    f_inner_lb, f_inner_ub, f_outer_lb, f_outer_ub = evaluate_objective_at_middle_bounds(program, inner_region,
                                                                                         outer_region)
    return f_inner_lb == f_outer_lb and f_inner_ub == f_outer_ub


def region_2_dominates(program: MPMILP_Program, cr_1: CriticalRegion, cr_2: CriticalRegion) -> bool:
    f_1_lower, f_1_upper, f_2_lower, f_2_upper = evaluate_objective_at_middle_bounds(program, cr_1, cr_2)
    return f_1_lower >= f_2_lower and f_1_upper >= f_2_upper


def region_1_dominates(program: MPMILP_Program, cr_1: CriticalRegion, cr_2: CriticalRegion) -> bool:
    f_1_lower, f_1_upper, f_2_lower, f_2_upper = evaluate_objective_at_middle_bounds(program, cr_1, cr_2)
    return f_1_lower <= f_2_lower and f_1_upper <= f_2_upper


# cr_1 is the outer region or the left region, depending on calling context
def compute_objective_intersection_point(program: MPMILP_Program, cr_1: CriticalRegion, cr_2: CriticalRegion) -> Tuple[
    float, bool]:
    f_1_lower, f_1_upper, f_2_lower, f_2_upper = evaluate_objective_at_middle_bounds(program, cr_1, cr_2)
    deltaf_1 = f_1_upper - f_1_lower
    deltaf_outer = f_2_upper - f_2_lower
    lower, upper = find_middle_bounds(cr_1, cr_2)
    delta = upper - lower
    return (f_2_lower - f_1_lower) / (deltaf_1 - deltaf_outer) * delta + lower, f_1_lower < f_2_lower


def evaluate_objective_at_middle_bounds(program: MPMILP_Program, cr_1: CriticalRegion, cr_2: CriticalRegion) -> Tuple[
    float, float, float, float]:
    lower, upper = find_middle_bounds(cr_1, cr_2)
    f_1_lower = program.evaluate_objective(cr_1.evaluate(numpy.array([[lower]])), numpy.array([[lower]]))
    f_1_upper = program.evaluate_objective(cr_1.evaluate(numpy.array([[upper]])), numpy.array([[upper]]))
    f_2_lower = program.evaluate_objective(cr_2.evaluate(numpy.array([[lower]])), numpy.array([[lower]]))
    f_2_upper = program.evaluate_objective(cr_2.evaluate(numpy.array([[upper]])), numpy.array([[upper]]))
    return f_1_lower, f_1_upper, f_2_lower, f_2_upper


def find_middle_bounds(cr_1: CriticalRegion, cr_2: CriticalRegion) -> Tuple[float, float]:
    lb_1, ub_1 = get_bounds_1d(cr_1.E, cr_1.f)
    lb_2, ub_2 = get_bounds_1d(cr_2.E, cr_2.f)
    values = [lb_1, ub_1, lb_2, ub_2]
    values.sort()
    return values[1], values[2]<|MERGE_RESOLUTION|>--- conflicted
+++ resolved
@@ -51,29 +51,22 @@
                 # equal objective value over entire overlapping region indicates possible dual degeneracy
                 # in this case, we keep both regions to have both solutions
                 possible_dual_degeneracy = True
-            elif region_1_dominates(program, cr1, cr2):
+            elif region_dominates(program, cr1, cr2):
                 to_remove.append(cr2)
-            elif region_2_dominates(program, cr1, cr2):
+            elif region_dominates(program, cr2, cr1):
                 # objective of 2 always less than objective of 1 --> cr1_l, cr2, cr1_r
                 new_regions, cr1 = split_outer_region(new_regions, outer_region=cr1, inner_region=cr2)
                 region_added = True
             else:
-<<<<<<< HEAD
                 new_regions, cr2, cr1 = adjust_fully_overlapping_regions(program, new_regions, inner_region=cr2, outer_region=cr1)
-=======
-                intersection, expand_outer_on_left = compute_objective_intersection_point(program, cr1, cr2)
-                new_regions, cr2, cr1 = adjust_regions_at_intersection(new_regions, inner_region=cr2, outer_region=cr1,
-                                                                       intersection=intersection,
-                                                                       expand_outer_on_left=expand_outer_on_left)
->>>>>>> 40415322
                 region_added = True
         # check if region 1 is to the left of region 2 but overlapping
         elif partial_overlap(cr1, cr2):
             # determine lower objective value in overlap and adjust region
-            if region_1_dominates(program, cr1, cr2):
+            if region_dominates(program, cr1, cr2):
                 ub1 = get_bounds_1d(cr1.E, cr1.f)[1]
                 cr2 = cr_new_bounds(cr2, lb_new=ub1, ub_new=None)
-            elif region_2_dominates(program, cr1, cr2):
+            elif region_dominates(program, cr2, cr1):
                 lb2 = get_bounds_1d(cr2.E, cr2.f)[0]
                 cr1 = cr_new_bounds(cr1, lb_new=None, ub_new=lb2)
             else:
@@ -88,22 +81,13 @@
 
     # add new
     regions = [*regions, *new_regions]
-    # regions[0] == to_remove[0]
     # purge
     regions = [cr for cr in regions if cr not in to_remove]
 
     return possible_dual_degeneracy, regions
 
-<<<<<<< HEAD
 def adjust_fully_overlapping_regions(program: MPMILP_Program, new_regions: List[CriticalRegion], inner_region: CriticalRegion, outer_region: CriticalRegion) -> Tuple[List[CriticalRegion], CriticalRegion, CriticalRegion]:
-    intersection, expand_outer_on_left = compute_objective_intersection_point(program, inner_region, outer_region)
-=======
-
-def adjust_regions_at_intersection(new_regions: List[CriticalRegion], inner_region: CriticalRegion,
-                                   outer_region: CriticalRegion,
-                                   intersection: float, expand_outer_on_left: bool) -> Tuple[
-    List[CriticalRegion], CriticalRegion, CriticalRegion]:
->>>>>>> 40415322
+    intersection, expand_outer_on_left = compute_objective_intersection_point(program, outer_region, inner_region)
     new_regions.append(copy.deepcopy(outer_region))
     inner_lb, inner_ub = get_bounds_1d(inner_region.E, inner_region.f)
     if expand_outer_on_left:
@@ -116,18 +100,10 @@
         new_regions[-1] = cr_new_bounds(new_regions[-1], lb_new=intersection, ub_new=None)
     return new_regions, inner_region, outer_region
 
-<<<<<<< HEAD
 def split_outer_region(new_regions: List[CriticalRegion], outer_region: CriticalRegion, inner_region: CriticalRegion) -> Tuple[List[CriticalRegion], CriticalRegion]:
     inner_lb, inner_ub = get_bounds_1d(inner_region.E, inner_region.f)
     new_regions.append(copy.deepcopy(outer_region))
     outer_region = cr_new_bounds(outer_region, lb_new=None, ub_new=inner_lb)
-=======
-
-def split_outer_region(new_regions: List[CriticalRegion], cr: CriticalRegion, inner_lb: float, inner_ub: float) -> \
-        Tuple[List[CriticalRegion], CriticalRegion]:
-    new_regions.append(copy.deepcopy(cr))
-    cr = cr_new_bounds(cr, lb_new=None, ub_new=inner_lb)
->>>>>>> 40415322
     new_regions[-1] = cr_new_bounds(new_regions[-1], lb_new=inner_ub, ub_new=None)
     return new_regions, outer_region
 
@@ -163,16 +139,12 @@
                                                                                          outer_region)
     return f_inner_lb == f_outer_lb and f_inner_ub == f_outer_ub
 
-
-def region_2_dominates(program: MPMILP_Program, cr_1: CriticalRegion, cr_2: CriticalRegion) -> bool:
-    f_1_lower, f_1_upper, f_2_lower, f_2_upper = evaluate_objective_at_middle_bounds(program, cr_1, cr_2)
-    return f_1_lower >= f_2_lower and f_1_upper >= f_2_upper
-
-
-def region_1_dominates(program: MPMILP_Program, cr_1: CriticalRegion, cr_2: CriticalRegion) -> bool:
+def region_dominates(program: MPMILP_Program, cr_1: CriticalRegion, cr_2: CriticalRegion) -> bool:
+    """
+    Check if cr_1 dominates cr_2 in the sense that the objective value of cr_1 is always less than or equal to that of cr_2.
+    """
     f_1_lower, f_1_upper, f_2_lower, f_2_upper = evaluate_objective_at_middle_bounds(program, cr_1, cr_2)
     return f_1_lower <= f_2_lower and f_1_upper <= f_2_upper
-
 
 # cr_1 is the outer region or the left region, depending on calling context
 def compute_objective_intersection_point(program: MPMILP_Program, cr_1: CriticalRegion, cr_2: CriticalRegion) -> Tuple[
